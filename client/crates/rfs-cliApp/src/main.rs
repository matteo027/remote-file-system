use clap::Parser;
use rfs_api::HttpBackend;
<<<<<<< HEAD
use std::sync::{Arc, Mutex, Condvar};
=======
use rfs_cache::Cache;
use signal_hook::{consts::signal::*, iterator::Signals};
use std::thread;
>>>>>>> 009ecbd1
use tokio::runtime::Builder;
use signal_hook::{consts::*};
use std::thread;
use std::fs::File;

#[cfg(target_os = "linux")]
use daemonize::Daemonize;
#[cfg(unix)]
use fuser::MountOption;
#[cfg(unix)]
use rfs_fuse::RemoteFS;
//#[cfg(unix)]
//se rfs_cache::Cache;
#[cfg(unix)]
use signal_hook::iterator::Signals;

#[cfg(target_os = "windows")]
use rfs_winfsp::RemoteFS;
#[cfg(target_os = "windows")]
use winfsp::host::{FileSystemHost, VolumeParams};

// ---------- Costanti OS-specifiche ----------
#[cfg(target_os = "windows")]
const DEFAULT_MOUNT: &str = "X:";
#[cfg(unix)]
const DEFAULT_MOUNT: &str = "/home/matteo/mnt/remote";

#[derive(Parser, Debug)]
#[command(name = "Remote-FS", version = "0.1.0")]
struct Cli {
    /// Directory di mount del filesystem remoto in locale
<<<<<<< HEAD
    #[arg(short, long, default_value = DEFAULT_MOUNT)]
=======
    #[arg(short, long, default_value = "/home/andrea/mnt/remote")]
>>>>>>> 009ecbd1
    mount_point: String,

    /// Indirizzo del backend remoto
    #[arg(short, long, default_value = "http://localhost:3000")]
    remote_address: String,

    /// Abilita la modalità speed testing (solo Linux e windows)
    #[arg(long, action = clap::ArgAction::SetTrue)]
    speed_testing: bool,
}

fn main() {

    // su windows settare:
    // $env:PATH += ";C:\Program Files (x86)\WinFsp\bin"

    let cli = Cli::parse();

    // authentication
    let (credentials, sessionid) = match rfs_api::Credentials::first_authentication(cli.remote_address.clone()) {
        Ok(creds) =>{
            println!("Authentication successful.");
            creds
        } ,
        Err(e) => {
            eprintln!("Error reading credentials: {}", e);
            panic!("Cannot continue without credentials");
        }
    };
    
    // --- Logging + daemonize (solo Linux) ---
    let mut file_speed: Option<File> = None;
    
    #[cfg(target_os = "linux")]
    {
        let stdout = File::create("/tmp/remote-fs.log").expect("Failed to create log file");
        let stderr = File::create("/tmp/remote-fs.err").expect("Failed to create error log file");
        if cli.speed_testing {
            println!("Speed testing mode enabled.");
            file_speed = Some(File::create("/tmp/remote-fs.speed-test.out").expect("Failed to create speed test log file"));
        }

        let daemonize = Daemonize::new()
            .pid_file("/tmp/remote-fs.pid") // saves PID
            .stdout(stdout) // log stdout
            .stderr(stderr) // log stderr
            .working_directory("/")
            .umask(0o027); // file's default permission

        daemonize.start().expect("Error, daemonization failed");
    }

    let runtime= Arc::new(Builder::new_multi_thread().enable_all().thread_name("rfs-runtime").build().expect("Unable to build a Runtime object"));

    let http_backend= match HttpBackend::new(cli.remote_address.clone(), credentials, sessionid, runtime.clone()) {
        Ok(be) => be,
        Err(_) => panic!("Cannot create the HTTP backend"),
    };
    
    #[cfg(unix)]{
        //let cache = Cache::new(http_backend, 256, 16, 64, 16); // 256 attr, 16 dir, 64 blocchi per file (da 16 Kb), 16 file
        let fs = RemoteFS::new(http_backend, runtime.clone(), cli.speed_testing, file_speed);
        let options = vec![MountOption::FSName("Remote-FS".to_string()), MountOption::RW];
        fuser::spawn_mount2(fs, &cli.mount_point, &options).expect("failed to mount");
    }
<<<<<<< HEAD
=======
    let cache = Cache::new(http_backend, 256, 16, 64, 16); // 256 attr, 16 dir, 64 blocchi per file (da 16 Kb), 16 file
    let fs= RemoteFS::new(cache, runtime.clone(), cli.speed_testing, file_speed);
>>>>>>> 009ecbd1

    #[cfg(target_os = "windows")]{
        let fs = RemoteFS::new(http_backend, runtime.clone());
        let mut vp = VolumeParams::default();
        vp.case_preserved_names(true);
        vp.case_sensitive_search(true);
        vp.unicode_on_disk(true);
        vp.reparse_points(true);
        let mut host = FileSystemHost::new(vp, fs).expect("Unable o create a FileSystemHost");
        host.mount(&cli.mount_point).expect("Unable to mount the filesystem");
        host.start().expect("Unable to start the filesystem host");
    }

    println!("Remote-FS mounted on {}", cli.mount_point);
    println!("Remote address: {}", cli.remote_address);
    
    // signal handling
    let pair = Arc::new((Mutex::new(false), Condvar::new()));
    let pair_clone = pair.clone();

    #[cfg(unix)]
    {
        thread::spawn(move || {
            let mut signals = Signals::new(&[SIGINT, SIGTERM, SIGQUIT, SIGHUP]).expect("Unable to create signals to listen to");
            for signal in signals.forever() {
                match signal {
                    SIGINT | SIGTERM | SIGQUIT | SIGHUP => {
                        let (lock, cvar) = &*pair_clone;
                        if let Ok(mut stop) = lock.lock() {
                            *stop = true;
                            cvar.notify_one();
                        }
                        println!("\nSignal received");
                        break;
                    },
                    other => {
                        eprintln!("Signal not handled: {}", other);
                    }
                }
            }
        });
    }

    #[cfg(target_os = "windows")]
    {
        use std::sync::atomic::{AtomicBool, Ordering};

        use signal_hook::flag;
        let term = Arc::new(AtomicBool::new(false));

        flag::register(SIGINT, term.clone()).expect("register SIGINT");
        flag::register(SIGTERM, term.clone()).expect("register SIGTERM");

        let term_clone = term.clone();
        thread::spawn(move || {
            // Polling leggero dell’AtomicBool
            while !term_clone.load(Ordering::Relaxed) {
                std::thread::sleep(std::time::Duration::from_millis(100));
            }
            let (lock, cvar) = &*pair_clone;
            if let Ok(mut stop) = lock.lock() {
                *stop = true;
                cvar.notify_one();
            }
            eprintln!("\nSignal received (Windows)");
        });
    }

    // waits for the signal
    let (lock, cvar) = &*pair;
    let _stop = cvar.wait_while(lock.lock().unwrap(), |s|{!*s}).expect("Mutex poisoned");
    println!("Unmounting Remote-FS...");
    println!("Remote-FS unmounted correctly");
}<|MERGE_RESOLUTION|>--- conflicted
+++ resolved
@@ -1,12 +1,6 @@
 use clap::Parser;
 use rfs_api::HttpBackend;
-<<<<<<< HEAD
 use std::sync::{Arc, Mutex, Condvar};
-=======
-use rfs_cache::Cache;
-use signal_hook::{consts::signal::*, iterator::Signals};
-use std::thread;
->>>>>>> 009ecbd1
 use tokio::runtime::Builder;
 use signal_hook::{consts::*};
 use std::thread;
@@ -38,11 +32,7 @@
 #[command(name = "Remote-FS", version = "0.1.0")]
 struct Cli {
     /// Directory di mount del filesystem remoto in locale
-<<<<<<< HEAD
     #[arg(short, long, default_value = DEFAULT_MOUNT)]
-=======
-    #[arg(short, long, default_value = "/home/andrea/mnt/remote")]
->>>>>>> 009ecbd1
     mount_point: String,
 
     /// Indirizzo del backend remoto
@@ -108,11 +98,6 @@
         let options = vec![MountOption::FSName("Remote-FS".to_string()), MountOption::RW];
         fuser::spawn_mount2(fs, &cli.mount_point, &options).expect("failed to mount");
     }
-<<<<<<< HEAD
-=======
-    let cache = Cache::new(http_backend, 256, 16, 64, 16); // 256 attr, 16 dir, 64 blocchi per file (da 16 Kb), 16 file
-    let fs= RemoteFS::new(cache, runtime.clone(), cli.speed_testing, file_speed);
->>>>>>> 009ecbd1
 
     #[cfg(target_os = "windows")]{
         let fs = RemoteFS::new(http_backend, runtime.clone());
