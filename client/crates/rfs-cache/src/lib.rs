--- conflicted
+++ resolved
@@ -52,6 +52,7 @@
             return Ok(entries.clone());
         }
         drop(cache); // Rilascia il lock prima di chiamare il backend
+
         let entries = self.http_backend.list_dir(path)?;
 
         // riprendo la lock dopo aver chiamato il backend
@@ -129,12 +130,6 @@
     }
 
     fn read_chunk(&self, path: &str, offset: u64, size: u64)-> Result<Vec<u8>, BackendError> {
-<<<<<<< HEAD
-        let key = (path.to_string(), offset, size);
-        let mut cache = self.file_chunk_cache.lock().unwrap();
-        if let Some(data) = cache.get(&key) {
-            return Ok(data.clone());
-=======
         if size==0 { return Ok(Vec::new())}
         let mut out=Vec::with_capacity(size as usize);
         let (first, last) = pages_span(offset, size);
@@ -162,7 +157,6 @@
             out.extend_from_slice(&page[start_in_page..start_in_page + take]);
             remaning -= take;
             if remaning == 0 { break; }
->>>>>>> 780d529a
         }
         Ok(out)
     }
