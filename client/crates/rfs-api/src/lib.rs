--- conflicted
+++ resolved
@@ -148,12 +148,8 @@
         let cookie_str = format!("connect.sid={}", sid.trim());
         cookie_jar.add_cookie_str(&cookie_str, &base_url);
         let client = reqwest::Client::builder()
-<<<<<<< HEAD
             .cookie_provider(cookie_jar)
-=======
-            .cookie_provider(cookie_jar.clone())
             .timeout(Duration::from_secs(30))
->>>>>>> b81cd27e
             .build()
             .expect("Unable to build the Client object");
 
