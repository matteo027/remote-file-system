--- conflicted
+++ resolved
@@ -225,11 +225,7 @@
         }
     }
 
-<<<<<<< HEAD
-    fn request<R: DeserializeOwned + 'static, B: Serialize>(&mut self,method: Method,endpoint: &str,body: Option<&B>) -> Result<R, BackendError> {
-=======
-    fn request<R: DeserializeOwned + 'static>(&self, method: Method, endpoint: &str) -> Result<R, BackendError> {
->>>>>>> b819fe95
+    fn request<R: DeserializeOwned + 'static, B: Serialize>(&self,method: Method,endpoint: &str,body: Option<&B>) -> Result<R, BackendError> {
         let url = self.base_url.join(endpoint).map_err(|e| BackendError::Other(e.to_string()))?;
         let mut req = self.client.request(method, url);
         if let Some(b) = body {
@@ -247,11 +243,7 @@
         }
     }
 
-<<<<<<< HEAD
-    fn request_stream_get(&mut self, method: Method, endpoint: &str) -> Result<Pin<Box<dyn Stream<Item = Result<bytes::Bytes, BackendError>> + Send>>, BackendError> {
-=======
-    fn request_with_body<R: DeserializeOwned + 'static, B: Serialize>(&self,method: Method,endpoint: &str,body: &B) -> Result<R, BackendError> {
->>>>>>> b819fe95
+    fn request_stream_get(&self, method: Method, endpoint: &str) -> Result<Pin<Box<dyn Stream<Item = Result<bytes::Bytes, BackendError>> + Send>>, BackendError> {
         let url = self.base_url.join(endpoint).map_err(|e| BackendError::Other(e.to_string()))?;
         let req = self.client.request(method, url);
         let resp = self.runtime.block_on(async { req.send().await.map_err(|e| BackendError::Other(e.to_string())) })?;
@@ -267,7 +259,7 @@
         }
     }
 
-     fn request_stream_send<R: DeserializeOwned + 'static, S: Stream<Item = Result<Bytes, BackendError>> + Send + 'static,>(&mut self, method: Method, endpoint: &str, offset: u64, stream: S) -> Result<R, BackendError> {
+     fn request_stream_send<R: DeserializeOwned + 'static, S: Stream<Item = Result<Bytes, BackendError>> + Send + 'static,>(&self, method: Method, endpoint: &str, offset: u64, stream: S) -> Result<R, BackendError> {
         let url = self.base_url.join(endpoint).map_err(|e| BackendError::Other(e.to_string()))?;
         let req = self.client.request(method, url)
             .header("X-Chunk-Offset", offset.to_string()) // non posso mettere offset nel body in quanto è occupato dallo stream di byte
