use reqwest::cookie::Jar;
use reqwest::{Client, StatusCode, Url};
use rfs_models::{BackendError, FileChunk, FileEntry, RemoteBackend, SetAttrRequest};
use serde::{Deserialize, Deserializer, Serialize};
use std::path::Path;
use std::str::FromStr;
use std::sync::Arc;
use std::time::{Duration, SystemTime, UNIX_EPOCH};
use tokio::runtime::Runtime;

// ONLY FOR TESTING PURPOSES
pub mod stub;
pub use stub::StubBackend;

#[derive(Deserialize, Debug)]
struct ErrorResponse {
    error: String,
}

pub struct Server {
    runtime: Runtime, // from tokio, used to manage async calls
    address: Url,
    client: Client,
}

#[derive(Serialize)]
struct DirApisPayload {
    path: String,
}
#[derive(Serialize)]
struct LoginPayload {
    username: String, // it's the uid
    password: String,
}
#[derive(Deserialize)]
struct FileServerResponse {
    path: Box<Path>,
    owner: u32,
    group: Option<u32>,
    #[serde(rename = "type")]
    ty: usize,
    permissions: u16,
    size: u64,
    #[serde(deserialize_with = "deserialize_systemtime_from_millis")]
    atime: SystemTime,
    #[serde(deserialize_with = "deserialize_systemtime_from_millis")]
    mtime: SystemTime,
    #[serde(deserialize_with = "deserialize_systemtime_from_millis")]
    ctime: SystemTime,
    #[serde(deserialize_with = "deserialize_systemtime_from_millis")]
    btime: SystemTime,
}

fn deserialize_systemtime_from_millis<'de, D>(deserializer: D) -> Result<SystemTime, D::Error>
where
    D: Deserializer<'de>,
{
    let millis: u64 = Deserialize::deserialize(deserializer)?;
    Ok(UNIX_EPOCH + Duration::from_millis(millis))
}

impl Server {
    pub fn new() -> Self {
        Self {
            runtime: Runtime::new().expect("Unable to built a Runtime object"),
            address: Url::from_str("http://localhost:3000/").unwrap(), // meglio passarlo come parametro la metodo (?)
            client: {
                let cookie_jar = Arc::new(Jar::default());
                // Build client with the cookie jar
                reqwest::Client::builder()
                    .cookie_provider(Arc::clone(&cookie_jar))
                    .build()
                    .expect("Unable to build the Client object")
            },
        }
    }

<<<<<<< HEAD
    fn list_dir(&mut self, path: &str) -> Result<Vec<FileEntry>, BackendError> {

        self.check_and_authenticate()?;

        let api_result = self.runtime.block_on(async {
            let request_url = self.address.clone()
                .join("api/directories/").unwrap()
                .join(path.strip_prefix('/').unwrap_or(path)).unwrap();
            println!("url: {}", request_url);
            let resp = self.client
                .get(request_url)
                .send()
                .await;
            
            match resp {
                Ok(resp) => { 
                    println!("status: {}", resp.status());
                    match resp.status() {
                        StatusCode::OK => {
                            match resp.json::<Vec<FileServerResponse>>().await {
                                Ok(files) => return Ok(files.into_iter().map(|f|{

                                    FileEntry {
                                        ino: 0,
                                        name: f.path.file_name().expect("Unable to get the file name").to_str().unwrap().to_string(),
                                        is_dir: f.ty == 1,
                                        size: f.size,
                                        perms: f.permissions,
                                        nlinks: 0,
                                        atime: f.atime,
                                        mtime: f.mtime,
                                        ctime: f.ctime,
                                        uid: f.owner,
                                        gid: match f.group {
                                            Some(g) => g,
                                            None => f.owner
                                        }
                                    }
                                }).collect()),
                                Err(e) => Err(BackendError::BadAnswerFormat)
                            }
                        },
                        StatusCode::UNAUTHORIZED => Err(BackendError::Unauthorized),
                        StatusCode::CONFLICT => Err(BackendError::Conflict(resp.json::<ErrorResponse>().await.unwrap().error)),
                        StatusCode::INTERNAL_SERVER_ERROR => Err(BackendError::InternalServerError),
                        _ => Err(BackendError::Other(String::from("Unknown error")))
                    }
                }
                Err(err) => Err(BackendError::Other(err.to_string()))
            }
        });
        
        return api_result;
    }

    fn create_dir(&mut self, entry: FileEntry) -> Result<(), BackendError> {

        self.check_and_authenticate()?;

        let api_result = self.runtime.block_on(async {
            let request_url = self.address.clone()
                .join("api/directories/").unwrap()
                .join(&entry.name.strip_prefix('/').unwrap_or(&entry.name)).unwrap();
            
            let resp =self.client
                .post(request_url)
                .send()
                .await;
            match resp {
                Ok(resp) => {
                    match resp.status() {
                        StatusCode::OK => Ok(()),
                        StatusCode::UNAUTHORIZED => Err(BackendError::Unauthorized),
                        StatusCode::CONFLICT => Err(BackendError::Conflict(resp.json::<ErrorResponse>().await.unwrap().error)),
                        StatusCode::INTERNAL_SERVER_ERROR => Err(BackendError::InternalServerError),
                        _ => Err(BackendError::Other(String::from("Unknown error")))
                    }
                }
                Err(err) => Err(BackendError::Other(err.to_string()))
            }
        });
        
        return api_result
    }

    fn delete_dir(&mut self, path: &str) -> Result<(), BackendError> {
        
        self.check_and_authenticate()?;

        let api_result = self.runtime.block_on(async {
            let request_url = self.address.clone()
                .join("api/directories/").unwrap()
                .join(path.strip_prefix('/').unwrap_or(path)).unwrap();
            
            let resp =self.client
                .delete(request_url)
                .send()
                .await;
            
            match resp {
                Ok(resp) => {
                    match resp.status() {
                        StatusCode::OK => Ok(()),
                        StatusCode::UNAUTHORIZED => Err(BackendError::Unauthorized),
                        StatusCode::CONFLICT => Err(BackendError::Conflict(resp.json::<ErrorResponse>().await.unwrap().error)),
                        StatusCode::INTERNAL_SERVER_ERROR => Err(BackendError::InternalServerError),
                        _ => Err(BackendError::Other(String::from("Unknown error")))
                    }
                }
                Err(err) => Err(BackendError::Other(err.to_string()))
            }
        });
        
        return api_result;
    }
    
    fn check_and_authenticate(&mut self) -> Result<(), BackendError> {
=======
    pub fn check_and_authenticate(&mut self) -> Result<(), BackendError> {
>>>>>>> 198ee30c
        let client = self.client.clone();
        let address = self.address.clone();

        // Spawn a new OS thread to handle the async login workflow
        let handle = std::thread::spawn(move || {
            let rt = tokio::runtime::Builder::new_current_thread()
                .enable_all()
                .build()
                .unwrap();

            rt.block_on(async move {
                // Step 1: check /api/me
                let me_url = address.join("api/me").unwrap();
                let resp = client
                    .get(me_url.clone())
                    .send()
                    .await
                    .map_err(|e| BackendError::Other(e.to_string()))?;

                if resp.status() == StatusCode::OK {
                    return Ok(());
                }

                if resp.status() == StatusCode::UNAUTHORIZED {
                    // Step 2: login
                    let login_url = address.join("api/login").unwrap();
                    let body = LoginPayload {
                        username: "admin".into(),
                        password: "admin".into(),
                    };
                    let resp_login = client
                        .post(login_url.clone())
                        .json(&body)
                        .send()
                        .await
                        .map_err(|e| BackendError::Other(e.to_string()))?;

                    println!("[auth] login status: {:?}", resp_login.status());
                    for cookie in resp_login.cookies() {
                        println!("[auth] cookie: {}={}", cookie.name(), cookie.value());
                    }

                    if resp_login.status() == StatusCode::OK {
                        // Step 3: optionally verify with /api/me again
                        let verify = client
                            .get(me_url)
                            .send()
                            .await
                            .map_err(|e| BackendError::Other(e.to_string()))?;
                        if verify.status() == StatusCode::OK {
                            return Ok(());
                        } else {
                            return Err(BackendError::Unauthorized);
                        }
                    } else {
                        return Err(BackendError::Unauthorized);
                    }
                }

                Err(BackendError::Other(format!(
                    "Unexpected status: {}",
                    resp.status()
                )))
            })
        });

        // Wait for authentication thread to finish before proceeding
        handle
            .join()
            .unwrap_or_else(|e| Err(BackendError::Other(format!("Thread join failure: {:?}", e))))
    }
}

impl RemoteBackend for Server {
    fn list_dir(&mut self, path: &str) -> Result<Vec<FileEntry>, BackendError> {
        self.check_and_authenticate()?;

        let api_result = self.runtime.block_on(async {
            let request_url = self.address.clone().join("api/directories").unwrap();
            let body = DirApisPayload {
                path: String::from(path.strip_prefix('/').unwrap_or(path)),
            };

            let resp = self.client.get(request_url).json(&body).send().await;

            match resp {
                Ok(resp) => match resp.status() {
                    StatusCode::OK => match resp.json::<Vec<FileServerResponse>>().await {
                        Ok(files) => {
                            return Ok(files
                                .into_iter()
                                .map(|f| FileEntry {
                                    ino: 0, // Assuming inode is not provided by the server
                                    path: f.path.to_string_lossy().to_string(),
                                    name: f
                                        .path
                                        .file_name()
                                        .unwrap_or_default()
                                        .to_string_lossy()
                                        .to_string(),
                                    is_dir: f.ty == 1,
                                    size: f.size,
                                    perms: f.permissions,
                                    nlinks: 0,
                                    atime: f.atime,
                                    mtime: f.mtime,
                                    ctime: f.ctime,
                                    uid: f.owner,
                                    gid: match f.group {
                                        Some(g) => g,
                                        None => f.owner,
                                    },
                                })
                                .collect());
                        }
                        Err(e) => Err(BackendError::BadAnswerFormat),
                    },
                    StatusCode::UNAUTHORIZED => Err(BackendError::Unauthorized),
                    StatusCode::CONFLICT => Err(BackendError::Conflict(
                        resp.json::<ErrorResponse>().await.unwrap().error,
                    )),
                    StatusCode::INTERNAL_SERVER_ERROR => Err(BackendError::InternalServerError),
                    _ => Err(BackendError::Other(String::from("Unknown error"))),
                },
                Err(err) => Err(BackendError::Other(err.to_string())),
            }
        });

        return api_result;
    }

    fn create_dir(&mut self, path: &str) -> Result<FileEntry, BackendError> {
        self.check_and_authenticate()?;

        let body = DirApisPayload {
            path: String::from(
                Path::new(path)
                    .parent()
                    .unwrap_or(Path::new(""))
                    .to_str()
                    .unwrap_or(""),
            ),
        };

        let api_result = self.runtime.block_on(async {
            let request_url = self
                .address
                .clone()
                .join("api/directories/")
                .unwrap()
                .join(
                    Path::new(path)
                        .file_name()
                        .unwrap_or_default()
                        .to_str()
                        .unwrap_or(""),
                )
                .unwrap();
            let resp = self.client.post(request_url).json(&body).send().await;
            match resp {
                Ok(resp) => match resp.status() {
                    StatusCode::OK => match resp.json::<FileServerResponse>().await {
                        Ok(f) => Ok(FileEntry {
                            ino: 0, // Assuming inode is not provided by the server
                            path: f.path.to_string_lossy().to_string(),
                            name: f
                                .path
                                .file_name()
                                .unwrap_or_default()
                                .to_string_lossy()
                                .to_string(),
                            is_dir: f.ty == 1,
                            size: f.size,
                            perms: f.permissions,
                            nlinks: 0,
                            atime: f.atime,
                            mtime: f.mtime,
                            ctime: f.ctime,
                            uid: 1000,
                            gid: 1000,
                        }),
                        Err(_) => Err(BackendError::BadAnswerFormat),
                    },
                    StatusCode::UNAUTHORIZED => Err(BackendError::Unauthorized),
                    StatusCode::CONFLICT => Err(BackendError::Conflict(
                        resp.json::<ErrorResponse>().await.unwrap().error,
                    )),
                    StatusCode::INTERNAL_SERVER_ERROR => Err(BackendError::InternalServerError),
                    _ => Err(BackendError::Other(String::from("Unknown error"))),
                },
                Err(err) => Err(BackendError::Other(err.to_string())),
            }
        });

        return api_result;
    }

    fn delete_dir(&mut self, path: &str) -> Result<(), BackendError> {
        self.check_and_authenticate()?;

        let body = DirApisPayload {
            path: String::from(
                Path::new(path)
                    .parent()
                    .unwrap_or(Path::new(""))
                    .to_str()
                    .unwrap_or(""),
            ),
        };

        let api_result = self.runtime.block_on(async {
            let request_url = self
                .address
                .clone()
                .join("api/directories/")
                .unwrap()
                .join(
                    Path::new(path)
                        .file_name()
                        .unwrap_or_default()
                        .to_str()
                        .unwrap_or(""),
                )
                .unwrap();

            let resp = self.client.delete(request_url).json(&body).send().await;

            match resp {
                Ok(resp) => match resp.status() {
                    StatusCode::OK => Ok(()),
                    StatusCode::UNAUTHORIZED => Err(BackendError::Unauthorized),
                    StatusCode::CONFLICT => Err(BackendError::Conflict(
                        resp.json::<ErrorResponse>().await.unwrap().error,
                    )),
                    StatusCode::INTERNAL_SERVER_ERROR => Err(BackendError::InternalServerError),
                    _ => Err(BackendError::Other(String::from("Unknown error"))),
                },
                Err(err) => Err(BackendError::Other(err.to_string())),
            }
        });

        return api_result;
    }

    fn get_attr(&mut self, path: &str) -> Result<FileEntry, BackendError> {
        unimplemented!(); //MANCA LATO SERVER UNA FUNZIONE CHE MI RESTITUISCA I METADATI DI SPECIFICO FILE
    }

    fn create_file(&mut self, path: &str) -> Result<FileEntry, BackendError> {
        unimplemented!();
    }

    fn delete_file(&mut self, path: &str) -> Result<(), BackendError> {
        unimplemented!();
    }

    fn read_chunk(
        &mut self,
        path: &str,
        offset: u64,
        size: u64,
    ) -> Result<FileChunk, BackendError> {
        unimplemented!(); //MANCA LATO SERVER UNA FUNZIONE CHE MI LEGGA UN FILE A BLOCCHI
    }

    fn write_chunk(&mut self, path: &str, offset: u64, data: Vec<u8>) -> Result<u64, BackendError> {
        unimplemented!(); //MANCA LATO SERVER UNA FUNZIONE CHE MI SCRIVA UN FILE A BLOCCHI
    }

    fn rename(&mut self, old_path: &str, new_path: &str) -> Result<FileEntry, BackendError> {
        unimplemented!();
    }

    fn set_attr(&mut self, path: &str, req: SetAttrRequest) -> Result<FileEntry, BackendError> {
        unimplemented!(); //MANCA LATO SERVER UNA FUNZIONE CHE MI SETTI I METADATI DI UN FILE
    }
}<|MERGE_RESOLUTION|>--- conflicted
+++ resolved
@@ -1,6 +1,6 @@
 use reqwest::cookie::Jar;
 use reqwest::{Client, StatusCode, Url};
-use rfs_models::{BackendError, FileChunk, FileEntry, RemoteBackend, SetAttrRequest};
+use rfs_models::{BackendError, FileEntry, RemoteBackend};
 use serde::{Deserialize, Deserializer, Serialize};
 use std::path::Path;
 use std::str::FromStr;
@@ -8,9 +8,8 @@
 use std::time::{Duration, SystemTime, UNIX_EPOCH};
 use tokio::runtime::Runtime;
 
-// ONLY FOR TESTING PURPOSES
 pub mod stub;
-pub use stub::StubBackend;
+use stub::StubBackend;
 
 #[derive(Deserialize, Debug)]
 struct ErrorResponse {
@@ -75,127 +74,7 @@
         }
     }
 
-<<<<<<< HEAD
-    fn list_dir(&mut self, path: &str) -> Result<Vec<FileEntry>, BackendError> {
-
-        self.check_and_authenticate()?;
-
-        let api_result = self.runtime.block_on(async {
-            let request_url = self.address.clone()
-                .join("api/directories/").unwrap()
-                .join(path.strip_prefix('/').unwrap_or(path)).unwrap();
-            println!("url: {}", request_url);
-            let resp = self.client
-                .get(request_url)
-                .send()
-                .await;
-            
-            match resp {
-                Ok(resp) => { 
-                    println!("status: {}", resp.status());
-                    match resp.status() {
-                        StatusCode::OK => {
-                            match resp.json::<Vec<FileServerResponse>>().await {
-                                Ok(files) => return Ok(files.into_iter().map(|f|{
-
-                                    FileEntry {
-                                        ino: 0,
-                                        name: f.path.file_name().expect("Unable to get the file name").to_str().unwrap().to_string(),
-                                        is_dir: f.ty == 1,
-                                        size: f.size,
-                                        perms: f.permissions,
-                                        nlinks: 0,
-                                        atime: f.atime,
-                                        mtime: f.mtime,
-                                        ctime: f.ctime,
-                                        uid: f.owner,
-                                        gid: match f.group {
-                                            Some(g) => g,
-                                            None => f.owner
-                                        }
-                                    }
-                                }).collect()),
-                                Err(e) => Err(BackendError::BadAnswerFormat)
-                            }
-                        },
-                        StatusCode::UNAUTHORIZED => Err(BackendError::Unauthorized),
-                        StatusCode::CONFLICT => Err(BackendError::Conflict(resp.json::<ErrorResponse>().await.unwrap().error)),
-                        StatusCode::INTERNAL_SERVER_ERROR => Err(BackendError::InternalServerError),
-                        _ => Err(BackendError::Other(String::from("Unknown error")))
-                    }
-                }
-                Err(err) => Err(BackendError::Other(err.to_string()))
-            }
-        });
-        
-        return api_result;
-    }
-
-    fn create_dir(&mut self, entry: FileEntry) -> Result<(), BackendError> {
-
-        self.check_and_authenticate()?;
-
-        let api_result = self.runtime.block_on(async {
-            let request_url = self.address.clone()
-                .join("api/directories/").unwrap()
-                .join(&entry.name.strip_prefix('/').unwrap_or(&entry.name)).unwrap();
-            
-            let resp =self.client
-                .post(request_url)
-                .send()
-                .await;
-            match resp {
-                Ok(resp) => {
-                    match resp.status() {
-                        StatusCode::OK => Ok(()),
-                        StatusCode::UNAUTHORIZED => Err(BackendError::Unauthorized),
-                        StatusCode::CONFLICT => Err(BackendError::Conflict(resp.json::<ErrorResponse>().await.unwrap().error)),
-                        StatusCode::INTERNAL_SERVER_ERROR => Err(BackendError::InternalServerError),
-                        _ => Err(BackendError::Other(String::from("Unknown error")))
-                    }
-                }
-                Err(err) => Err(BackendError::Other(err.to_string()))
-            }
-        });
-        
-        return api_result
-    }
-
-    fn delete_dir(&mut self, path: &str) -> Result<(), BackendError> {
-        
-        self.check_and_authenticate()?;
-
-        let api_result = self.runtime.block_on(async {
-            let request_url = self.address.clone()
-                .join("api/directories/").unwrap()
-                .join(path.strip_prefix('/').unwrap_or(path)).unwrap();
-            
-            let resp =self.client
-                .delete(request_url)
-                .send()
-                .await;
-            
-            match resp {
-                Ok(resp) => {
-                    match resp.status() {
-                        StatusCode::OK => Ok(()),
-                        StatusCode::UNAUTHORIZED => Err(BackendError::Unauthorized),
-                        StatusCode::CONFLICT => Err(BackendError::Conflict(resp.json::<ErrorResponse>().await.unwrap().error)),
-                        StatusCode::INTERNAL_SERVER_ERROR => Err(BackendError::InternalServerError),
-                        _ => Err(BackendError::Other(String::from("Unknown error")))
-                    }
-                }
-                Err(err) => Err(BackendError::Other(err.to_string()))
-            }
-        });
-        
-        return api_result;
-    }
-    
     fn check_and_authenticate(&mut self) -> Result<(), BackendError> {
-=======
-    pub fn check_and_authenticate(&mut self) -> Result<(), BackendError> {
->>>>>>> 198ee30c
         let client = self.client.clone();
         let address = self.address.clone();
 
@@ -204,7 +83,7 @@
             let rt = tokio::runtime::Builder::new_current_thread()
                 .enable_all()
                 .build()
-                .unwrap();
+                .expect("Unable to geenrate e tokio Runtime");
 
             rt.block_on(async move {
                 // Step 1: check /api/me
@@ -223,7 +102,7 @@
                     // Step 2: login
                     let login_url = address.join("api/login").unwrap();
                     let body = LoginPayload {
-                        username: "admin".into(),
+                        username: "5000".into(),
                         password: "admin".into(),
                     };
                     let resp_login = client
@@ -274,52 +153,63 @@
         self.check_and_authenticate()?;
 
         let api_result = self.runtime.block_on(async {
-            let request_url = self.address.clone().join("api/directories").unwrap();
-            let body = DirApisPayload {
-                path: String::from(path.strip_prefix('/').unwrap_or(path)),
-            };
-
-            let resp = self.client.get(request_url).json(&body).send().await;
+            let request_url = self
+                .address
+                .clone()
+                .join("api/directories/")
+                .unwrap()
+                .join(path.strip_prefix('/').unwrap_or(path))
+                .unwrap();
+            println!("url: {}", request_url);
+            let resp = self.client.get(request_url).send().await;
 
             match resp {
-                Ok(resp) => match resp.status() {
-                    StatusCode::OK => match resp.json::<Vec<FileServerResponse>>().await {
-                        Ok(files) => {
-                            return Ok(files
-                                .into_iter()
-                                .map(|f| FileEntry {
-                                    ino: 0, // Assuming inode is not provided by the server
-                                    path: f.path.to_string_lossy().to_string(),
-                                    name: f
-                                        .path
-                                        .file_name()
-                                        .unwrap_or_default()
-                                        .to_string_lossy()
-                                        .to_string(),
-                                    is_dir: f.ty == 1,
-                                    size: f.size,
-                                    perms: f.permissions,
-                                    nlinks: 0,
-                                    atime: f.atime,
-                                    mtime: f.mtime,
-                                    ctime: f.ctime,
-                                    uid: f.owner,
-                                    gid: match f.group {
-                                        Some(g) => g,
-                                        None => f.owner,
-                                    },
-                                })
-                                .collect());
-                        }
-                        Err(e) => Err(BackendError::BadAnswerFormat),
-                    },
-                    StatusCode::UNAUTHORIZED => Err(BackendError::Unauthorized),
-                    StatusCode::CONFLICT => Err(BackendError::Conflict(
-                        resp.json::<ErrorResponse>().await.unwrap().error,
-                    )),
-                    StatusCode::INTERNAL_SERVER_ERROR => Err(BackendError::InternalServerError),
-                    _ => Err(BackendError::Other(String::from("Unknown error"))),
-                },
+                Ok(resp) => {
+                    println!("status: {}", resp.status());
+                    match resp.status() {
+                        StatusCode::OK => match resp.json::<Vec<FileServerResponse>>().await {
+                            Ok(files) => {
+                                return Ok(files
+                                    .into_iter()
+                                    .map(|f| FileEntry {
+                                        ino: 0,
+                                        path: "/".to_string()
+                                            + &f.path.to_string_lossy().to_string(),
+                                        name: f
+                                            .path
+                                            .file_name()
+                                            .expect("Unable to get the file name")
+                                            .to_str()
+                                            .unwrap()
+                                            .to_string(),
+                                        is_dir: f.ty == 1,
+                                        size: f.size,
+                                        perms: f.permissions,
+                                        nlinks: 0,
+                                        atime: f.atime,
+                                        mtime: f.mtime,
+                                        ctime: f.ctime,
+                                        uid: f.owner,
+                                        gid: match f.group {
+                                            Some(g) => g,
+                                            None => f.owner,
+                                        },
+                                    })
+                                    .inspect(|f| {
+                                        println!("FileEntry: {:?}, path: {}", f, f.path);
+                                    })
+                                    .collect());
+                            }
+                            Err(e) => Err(BackendError::BadAnswerFormat),
+                        },
+                        StatusCode::UNAUTHORIZED => Err(BackendError::Unauthorized),
+                        StatusCode::CONFLICT => Err(BackendError::Conflict(
+                            resp.json::<ErrorResponse>().await.unwrap().error,
+                        )),
+                        StatusCode::INTERNAL_SERVER_ERROR => Err(BackendError::InternalServerError),
+                        _ => Err(BackendError::Other(String::from("Unknown error"))),
+                    }
+                }
                 Err(err) => Err(BackendError::Other(err.to_string())),
             }
         });
@@ -329,16 +219,6 @@
 
     fn create_dir(&mut self, path: &str) -> Result<FileEntry, BackendError> {
         self.check_and_authenticate()?;
-
-        let body = DirApisPayload {
-            path: String::from(
-                Path::new(path)
-                    .parent()
-                    .unwrap_or(Path::new(""))
-                    .to_str()
-                    .unwrap_or(""),
-            ),
-        };
 
         let api_result = self.runtime.block_on(async {
             let request_url = self
@@ -346,37 +226,30 @@
                 .clone()
                 .join("api/directories/")
                 .unwrap()
-                .join(
-                    Path::new(path)
-                        .file_name()
-                        .unwrap_or_default()
-                        .to_str()
-                        .unwrap_or(""),
-                )
+                .join(path.strip_prefix('/').unwrap_or(path))
                 .unwrap();
-            let resp = self.client.post(request_url).json(&body).send().await;
+
+            let resp = self.client.post(request_url).send().await;
             match resp {
                 Ok(resp) => match resp.status() {
                     StatusCode::OK => match resp.json::<FileServerResponse>().await {
-                        Ok(f) => Ok(FileEntry {
-                            ino: 0, // Assuming inode is not provided by the server
-                            path: f.path.to_string_lossy().to_string(),
-                            name: f
-                                .path
-                                .file_name()
-                                .unwrap_or_default()
-                                .to_string_lossy()
-                                .to_string(),
-                            is_dir: f.ty == 1,
-                            size: f.size,
-                            perms: f.permissions,
-                            nlinks: 0,
-                            atime: f.atime,
-                            mtime: f.mtime,
-                            ctime: f.ctime,
-                            uid: 1000,
-                            gid: 1000,
-                        }),
+                        Ok(file) => {
+                            let entry = FileEntry {
+                                ino: 0,
+                                name: file.path.file_name().unwrap().to_str().unwrap().to_string(),
+                                path: "/".to_string() + &file.path.to_string_lossy().to_string(),
+                                is_dir: file.ty == 1,
+                                size: file.size,
+                                perms: file.permissions,
+                                nlinks: 0,
+                                atime: file.atime,
+                                mtime: file.mtime,
+                                ctime: file.ctime,
+                                uid: file.owner,
+                                gid: file.group.unwrap_or(file.owner),
+                            };
+                            Ok(entry)
+                        }
                         Err(_) => Err(BackendError::BadAnswerFormat),
                     },
                     StatusCode::UNAUTHORIZED => Err(BackendError::Unauthorized),
@@ -396,32 +269,16 @@
     fn delete_dir(&mut self, path: &str) -> Result<(), BackendError> {
         self.check_and_authenticate()?;
 
-        let body = DirApisPayload {
-            path: String::from(
-                Path::new(path)
-                    .parent()
-                    .unwrap_or(Path::new(""))
-                    .to_str()
-                    .unwrap_or(""),
-            ),
-        };
-
         let api_result = self.runtime.block_on(async {
             let request_url = self
                 .address
                 .clone()
                 .join("api/directories/")
                 .unwrap()
-                .join(
-                    Path::new(path)
-                        .file_name()
-                        .unwrap_or_default()
-                        .to_str()
-                        .unwrap_or(""),
-                )
+                .join(path.strip_prefix('/').unwrap_or(path))
                 .unwrap();
 
-            let resp = self.client.delete(request_url).json(&body).send().await;
+            let resp = self.client.delete(request_url).send().await;
 
             match resp {
                 Ok(resp) => match resp.status() {
@@ -441,15 +298,61 @@
     }
 
     fn get_attr(&mut self, path: &str) -> Result<FileEntry, BackendError> {
-        unimplemented!(); //MANCA LATO SERVER UNA FUNZIONE CHE MI RESTITUISCA I METADATI DI SPECIFICO FILE
+        self.check_and_authenticate()?;
+
+        let api_result = self.runtime.block_on(async {
+            let request_url = self
+                .address
+                .clone()
+                .join("api/mod/")
+                .unwrap()
+                .join(path.strip_prefix('/').unwrap_or(path))
+                .unwrap();
+
+            let resp = self.client.get(request_url).send().await;
+
+            match resp {
+                Ok(resp) => match resp.status() {
+                    StatusCode::OK => match resp.json::<FileServerResponse>().await {
+                        Ok(file) => {
+                            let entry = FileEntry {
+                                ino: 0,
+                                name: file.path.file_name().unwrap().to_str().unwrap().to_string(),
+                                path: file.path.to_string_lossy().to_string(),
+                                is_dir: file.ty == 1,
+                                size: file.size,
+                                atime: file.atime,
+                                mtime: file.mtime,
+                                ctime: file.ctime,
+                                perms: file.permissions,
+                                nlinks: 0,
+                                uid: file.owner,
+                                gid: file.group.unwrap_or(file.owner),
+                            };
+                            Ok(entry)
+                        }
+                        Err(_) => Err(BackendError::BadAnswerFormat),
+                    },
+                    StatusCode::UNAUTHORIZED => Err(BackendError::Unauthorized),
+                    StatusCode::CONFLICT => Err(BackendError::Conflict(
+                        resp.json::<ErrorResponse>().await.unwrap().error,
+                    )),
+                    StatusCode::INTERNAL_SERVER_ERROR => Err(BackendError::InternalServerError),
+                    _ => Err(BackendError::Other(String::from("Unknown error"))),
+                },
+                Err(err) => Err(BackendError::Other(err.to_string())),
+            }
+        });
+
+        return api_result;
     }
 
     fn create_file(&mut self, path: &str) -> Result<FileEntry, BackendError> {
-        unimplemented!();
+        todo!()
     }
 
     fn delete_file(&mut self, path: &str) -> Result<(), BackendError> {
-        unimplemented!();
+        todo!()
     }
 
     fn read_chunk(
@@ -457,19 +360,23 @@
         path: &str,
         offset: u64,
         size: u64,
-    ) -> Result<FileChunk, BackendError> {
-        unimplemented!(); //MANCA LATO SERVER UNA FUNZIONE CHE MI LEGGA UN FILE A BLOCCHI
+    ) -> Result<rfs_models::FileChunk, BackendError> {
+        todo!()
     }
 
     fn write_chunk(&mut self, path: &str, offset: u64, data: Vec<u8>) -> Result<u64, BackendError> {
-        unimplemented!(); //MANCA LATO SERVER UNA FUNZIONE CHE MI SCRIVA UN FILE A BLOCCHI
+        todo!()
     }
 
     fn rename(&mut self, old_path: &str, new_path: &str) -> Result<FileEntry, BackendError> {
-        unimplemented!();
-    }
-
-    fn set_attr(&mut self, path: &str, req: SetAttrRequest) -> Result<FileEntry, BackendError> {
-        unimplemented!(); //MANCA LATO SERVER UNA FUNZIONE CHE MI SETTI I METADATI DI UN FILE
+        todo!()
+    }
+
+    fn set_attr(
+        &mut self,
+        path: &str,
+        attrs: rfs_models::SetAttrRequest,
+    ) -> Result<FileEntry, BackendError> {
+        todo!()
     }
 }