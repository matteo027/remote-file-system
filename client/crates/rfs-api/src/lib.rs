--- conflicted
+++ resolved
@@ -1,10 +1,5 @@
 use reqwest::cookie::Jar;
-<<<<<<< HEAD
 use rfs_models::{RemoteBackend,FsEntry, BackendError, FileChunk, SetAttrRequest};
-=======
-use rfs_models::{RemoteBackend,FileEntry, BackendError};
-use std::fs::OpenOptions;
->>>>>>> 007bfba3
 use std::str::FromStr;
 use std::sync::Arc;
 use std::time::{Duration, SystemTime, UNIX_EPOCH};
@@ -12,7 +7,6 @@
 use reqwest::{Client, StatusCode, Url};
 use serde::{Deserialize, Deserializer, Serialize};
 use tokio::runtime::Runtime;
-use std::io::Write;
 
 // ONLY FOR TESTING PURPOSES
 pub mod stub;
@@ -80,7 +74,6 @@
         }
     }
 
-<<<<<<< HEAD
     pub fn check_and_authenticate(&mut self) -> Result<(), BackendError> {
         let client = self.client.clone();
         let address = self.address.clone();
@@ -145,9 +138,6 @@
 impl RemoteBackend for Server {
 
     fn list_dir(&mut self, path: &str) -> Result<Vec<FsEntry>, BackendError> {
-=======
-    fn list_dir(&mut self, path: &str) -> Result<Vec<FileEntry>, BackendError> {
->>>>>>> 007bfba3
 
         self.check_and_authenticate()?;
 
@@ -170,17 +160,10 @@
                         StatusCode::OK => {
                             match resp.json::<Vec<FileServerResponse>>().await {
                                 Ok(files) => return Ok(files.into_iter().map(|f|{
-<<<<<<< HEAD
                                     FsEntry {
                                         ino: 0,
                                         path: f.path,
                                         name: f.name,
-=======
-
-                                    FileEntry {
-                                        ino: 0,
-                                        name: f.path.file_name().expect("Unable to get the file name").to_str().unwrap().to_string(),
->>>>>>> 007bfba3
                                         is_dir: f.ty == 1,
                                         size: f.size,
                                         perms: f.permissions,
@@ -211,11 +194,7 @@
         return api_result;
     }
 
-<<<<<<< HEAD
     fn create_dir(&mut self, path: &str) -> Result<FsEntry, BackendError> {
-=======
-    fn create_dir(&mut self, entry: FileEntry) -> Result<(), BackendError> {
->>>>>>> 007bfba3
 
         self.check_and_authenticate()?;
 
@@ -303,45 +282,17 @@
         return api_result;
     }
 
-<<<<<<< HEAD
     fn get_attr(&mut self, path: &str) -> Result<FsEntry, BackendError> {
         unimplemented!(); //MANCA LATO SERVER UNA FUNZIONE CHE MI RESTITUISCA I METADATI DI SPECIFICO FILE
     }
-=======
-        // Spawn a new OS thread to handle the async login workflow
-        let handle = std::thread::spawn(move || {
-            let rt = tokio::runtime::Builder::new_current_thread()
-                .enable_all()
-                .build()
-                .expect("Unable to geenrate e tokio Runtime");
-
-            rt.block_on(async move {
-                // Step 1: check /api/me
-                let me_url = address.join("api/me").unwrap();
-                let resp = client.get(me_url.clone()).send().await.map_err(|e| BackendError::Other(e.to_string()))?;
->>>>>>> 007bfba3
 
     fn create_file(&mut self, path: &str) -> Result<FsEntry, BackendError> {
         unimplemented!(); 
     }
 
-<<<<<<< HEAD
     fn delete_file(&mut self, path: &str) -> Result<(), BackendError> {
         unimplemented!(); 
     }
-=======
-                if resp.status() == StatusCode::UNAUTHORIZED {
-                    // Step 2: login
-                    let login_url = address.join("api/login").unwrap();
-                    let body = LoginPayload {
-                        username: "5000".into(),
-                        password: "admin".into(),
-                    };
-                    let resp_login = client.post(login_url.clone())
-                        .json(&body)
-                        .send()
-                        .await.map_err(|e| BackendError::Other(e.to_string()))?;
->>>>>>> 007bfba3
 
     fn read_chunk(&mut self, path: &str, offset: u64, size: u64) -> Result<FileChunk, BackendError> {
         unimplemented!(); //MANCA LATO SERVER UNA FUNZIONE CHE MI LEGGA UN FILE A BLOCCHI
